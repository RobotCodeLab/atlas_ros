--- conflicted
+++ resolved
@@ -10,11 +10,7 @@
 
 <launch>
     <!-- Sensors' node -->
-<<<<<<< HEAD
-    <node name="atlas_ros" pkg="atlas_ros" type="i2c_sensors.py" output="screen">
-=======
     <node name="atlas_ros" pkg="atlas_ros" type="serial_sensors.py" output="screen">
->>>>>>> 91a6056f
         <!-- Topic parameters -->
         <param name="/atlas/Conductivity/topic" value="/atlas/raw/Conductivity"/>
         <param name="/atlas/OxiRedoxPotential/topic" value="/atlas/raw/OxiRedoxPotential"/>
